--- conflicted
+++ resolved
@@ -1,39 +1,4 @@
 {
-<<<<<<< HEAD
-  "name": "notificationbot",
-  "version": "1.0.0",
-  "description": "Microsoft Teams Toolkit Notification Bot Sample",
-  "author": "Microsoft",
-  "license": "MIT",
-  "scripts": {
-    "dev:teamsfx": "env-cmd --silent -f .env.teamsfx.local npm run dev",
-    "dev": "func start --typescript --language-worker=\"--inspect=9239\" --port \"3978\" --cors \"*\"",
-    "prepare-storage:teamsfx": "azurite --silent --location ./_storage_emulator --debug ./_storage_emulator/debug.log",
-    "watch:teamsfx": "tsc --watch",
-    "build": "tsc",
-    "watch": "tsc -w",
-    "prestart": "npm run build",
-    "start": "npx func start",
-    "test": "echo \"Error: no test specified\" && exit 1"
-  },
-  "repository": {
-    "type": "git",
-    "url": "https://github.com"
-  },
-  "dependencies": {
-    "@microsoft/adaptivecards-tools": "^0.1.3",
-    "@microsoft/teamsfx": "0.6.3-alpha.768a76f6e.0",
-    "botbuilder": "~4.15.0"
-  },
-  "devDependencies": {
-    "@azure/functions": "^1.2.3",
-    "@types/node": "^14.18.0",
-    "azurite": "^3.16.0",
-    "env-cmd": "^10.1.0",
-    "ts-node": "~9.1.1",
-    "typescript": "~3.9.2"
-  }
-=======
     "name": "notificationbot",
     "version": "1.0.0",
     "description": "Microsoft Teams Toolkit Notification Bot Sample",
@@ -66,5 +31,4 @@
         "ts-node": "~9.1.1",
         "typescript": "~3.9.2"
     }
->>>>>>> 07949275
 }