# How to use this M365 Launch Page HelloWorld app

> Important: Please be advised that access tokens are stored in sessionStorage for you by default. This can make it possible for malicious code in your app (or code pasted into a console on your page) to access APIs at the same privilege level as your client application. Please ensure you only request the minimum necessary scopes from your client application, and perform any sensitive operations from server side code that your client has to authenticate with.

Microsoft 365 supports the ability to run web-based UI inside "custom tabs" that users can install for themselves (personal tabs). Please be advised that mgt-teamsfx-provider library in this app is currently in preview stage, please expect breaking changes in the future release.

![Launch Page Demo](./images/launch-page-demo.gif)

## Prerequisites

- [NodeJS](https://nodejs.org/en/)
- An M365 account. If you do not have M365 account, apply one from [M365 developer program](https://developer.microsoft.com/en-us/microsoft-365/dev-program)
- [Teams Toolkit Visual Studio Code Extension](https://aka.ms/teams-toolkit) version after 3.8.0 or [TeamsFx CLI](https://aka.ms/teamsfx-cli)

## Debug
### From Visual Studio Code
1. Use the `Run and Debug Activity Panel` in Visual Studio Code, select `Debug in Teams`, `Debug in Outlook` or `Debug in Office` and click the `Run and Debug` green arrow button.
2. If you select `Debug in Outlook` or `Debug in Office`, during debugging, a VS Code dialog will be popped up as the image below. Please click "Install in Teams" first to install the app in Teams, then click "Continue" to continue to debug the app in Outlook or Office.

  ![Install in Teams VSC Local](./images/install-in-teams-vsc-local.png)

### From TeamsFx CLI
1. Start debugging the project by executing the command `teamsfx preview --local --m365-host <m365-host>` in your project directory, where `m365-host` is `teams`, `outlook` or `office`.
2. If you select `m365-host` as `outlook` or `office`, during debugging, a dialog will be popped up as the image below. Please select "Install in Teams" first to install the app in Teams, then select "Continue" to continue to debug the app in Outlook or Office.

  ![Install in Teams CLI](./images/install-in-teams-cli.png)

## Edit the manifest

<<<<<<< HEAD
You can find the Teams app manifest in `templates/appPackage` folder. The folder contains a manifest template file:
=======
You can find the Teams app manifest in `templates/appPackage` folder. The folder contains one manifest file:
>>>>>>> 07949275
* `manifest.template.json`: Manifest file for Teams app running locally or running remotely (After deployed to Azure).

This file contains template arguments with `{...}` statements which will be replaced at build time. You may add any extra properties or permissions you require to this file. See the [schema reference](https://docs.microsoft.com/en-us/microsoftteams/platform/resources/schema/manifest-schema) for more information.

## Deploy to Azure

Deploy your project to Azure by following these steps:

| From Visual Studio Code                                                                                                                                                                                                                                                                                                                                                  | From TeamsFx CLI                                                                                                                                                                                                                    |
| :----------------------------------------------------------------------------------------------------------------------------------------------------------------------------------------------------------------------------------------------------------------------------------------------------------------------------------------------------------------------- | :---------------------------------------------------------------------------------------------------------------------------------------------------------------------------------------------------------------------------------- |
| <ul><li>Open Teams Toolkit, and sign into Azure by clicking the `Sign in to Azure` under the `ACCOUNTS` section from sidebar.</li> <li>After you signed in, select a subscription under your account.</li><li>Open the Teams Toolkit and click `Provision in the cloud` from DEVELOPMENT section or open the command palette and select: `Teams: Provision in the cloud`.</li><li>Open the Teams Toolkit and click `Deploy to the cloud` or open the command palette and select: `Teams: Deploy to the cloud`.</li></ul> | <ul> <li>Run command `teamsfx account login azure`.</li> <li>Run command `teamsfx account set --subscription <your-subscription-id>`.</li> <li> Run command `teamsfx provision`.</li> <li>Run command: `teamsfx deploy`. </li></ul> |

> Note: Provisioning and deployment may incur charges to your Azure Subscription.

## Preview

Once the provisioning and deployment steps are finished, you can preview your app.

### From Visual Studio Code
1. Open the `Teams Toolkit Activity Panel`.
2. In `ENVIRONMENTS`, select the environment you want to preview and click the `Preview App` icon.
3. For the prompted question, select the platform you want to preview in.
4. If you select `Outlook` or `Office`, a VS Code dialog will be popped up as the image below. Please click "Install in Teams" first to install the app in Teams, then click "Continue" to continue to preview the app in Outlook or Office.

  ![Install in Teams VSC Remote](./images/install-in-teams-vsc-remote.png)

### From TeamsFx CLI
1. Execute `teamsfx preview --remote --m365-host <m365-host>` in your project directory to launch your application, where `m365-host` is `teams`, `outlook` or `office`.
2. If you select `m365-host` as `outlook` or `office`, during preview, a dialog will be popped up as the image below. Please select "Install in Teams" first to install the app in Teams, then select "Continue" to continue to preview the app in Outlook or Office.

  ![Install in Teams CLI](./images/install-in-teams-cli.png)

## Validate manifest file

To check that your manifest file is valid:

- From Visual Studio Code: open the command palette and select: `Teams: Validate manifest file`.
- From TeamsFx CLI: run command `teamsfx validate` in your project directory.

## Package

- From Visual Studio Code: open the Teams Toolkit and click `Zip Teams metadata package` or open the command palette and select `Teams: Zip Teams metadata package`.
- Alternatively, from the command line run `teamsfx package` in the project directory.

## Publish to Teams

Once deployed, you may want to distribute your application to your organization's internal app store in Teams. Your app will be submitted for admin approval.

- From Visual Studio Code: open the Teams Toolkit and click `Publish to Teams` or open the command palette and select: `Teams: Publish to Teams`.
- From TeamsFx CLI: run command `teamsfx publish` in your project directory.<|MERGE_RESOLUTION|>--- conflicted
+++ resolved
@@ -27,11 +27,7 @@
 
 ## Edit the manifest
 
-<<<<<<< HEAD
-You can find the Teams app manifest in `templates/appPackage` folder. The folder contains a manifest template file:
-=======
 You can find the Teams app manifest in `templates/appPackage` folder. The folder contains one manifest file:
->>>>>>> 07949275
 * `manifest.template.json`: Manifest file for Teams app running locally or running remotely (After deployed to Azure).
 
 This file contains template arguments with `{...}` statements which will be replaced at build time. You may add any extra properties or permissions you require to this file. See the [schema reference](https://docs.microsoft.com/en-us/microsoftteams/platform/resources/schema/manifest-schema) for more information.
