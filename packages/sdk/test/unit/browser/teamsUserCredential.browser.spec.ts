--- conflicted
+++ resolved
@@ -7,33 +7,17 @@
 import { TeamsUserCredential } from "../../../src/index.browser";
 import * as sinon from "sinon";
 import { ErrorCode, ErrorMessage, ErrorWithCode } from "../../../src/core/errors";
-<<<<<<< HEAD
+import { AccountInfo, AuthenticationResult, PublicClientApplication } from "@azure/msal-browser";
 import {
+  initiateLoginEndpoint,
   MockBrowserEnvironment,
   RestoreBrowserEnvironment,
-  tenantId,
-  clientId,
-  initiateLoginEndpoint,
   simpleAuthEndpoint,
 } from "../helper.browser";
-=======
-import { AccountInfo, AuthenticationResult, PublicClientApplication } from "@azure/msal-browser";
->>>>>>> 6d8bee19
 
 chaiUse(chaiPromises);
 
 describe("TeamsUserCredential Tests - Browser", () => {
-  const token = "fake_access_token";
-  const scopes = "fake_scope";
-  const userId = "fake_user";
-<<<<<<< HEAD
-=======
-  const tenantId = "fake_tenant_id";
-  const clientId = "fake_client_id";
-  const loginUrl = "https://fake_login_url";
-  const authEndpoint = "fake_auth_endpoint";
->>>>>>> 6d8bee19
-
   /** Fake sso token payload
    * {
    *  "oid": "fake-oid",
@@ -128,53 +112,6 @@
     );
   });
 
-<<<<<<< HEAD
-  it("getTokenCache should success with valid config", async function () {
-    const expiresOnTimestamp: number = Date.now() + 10 * 60 * 1000;
-    const accessToken: AccessToken = {
-      token,
-      expiresOnTimestamp,
-    };
-
-    const credential: any = new TeamsUserCredential();
-
-    const key = credential.getAccessTokenCacheKey(userId, clientId, tenantId, scopes);
-    credential.setTokenCache(key, accessToken);
-    const accessTokenFromCache = credential.getTokenCache(key);
-
-    assert.isNotNull(accessTokenFromCache);
-    if (accessTokenFromCache) {
-      assert.strictEqual(accessTokenFromCache.token, accessToken.token);
-      assert.strictEqual(accessTokenFromCache.expiresOnTimestamp, accessToken.expiresOnTimestamp);
-    }
-  });
-
-  it("isAccessTokenNearExpired should return true when token is nearly expired", async function () {
-    const expiresOnTimestamp: number = Date.now();
-    const accessToken: AccessToken = {
-      token,
-      expiresOnTimestamp,
-    };
-
-    const credential: any = new TeamsUserCredential();
-
-    const key = credential.getAccessTokenCacheKey(userId, clientId, tenantId, scopes);
-
-    credential.setTokenCache(key, accessToken);
-
-    const accessTokenFromCache = credential.getTokenCache(key);
-
-    assert.isNotNull(accessTokenFromCache);
-    if (accessTokenFromCache) {
-      const isNearExpired = credential.isAccessTokenNearExpired(
-        accessTokenFromCache.expiresOnTimestamp
-      );
-      assert.isTrue(isNearExpired);
-    }
-  });
-
-=======
->>>>>>> 6d8bee19
   it("getUserInfo should throw InternalError when get SSO token failed", async function () {
     sinon
       .stub(TeamsUserCredential.prototype, <any>"getSSOToken")
@@ -329,12 +266,6 @@
         });
       });
 
-<<<<<<< HEAD
-    const credential: any = new TeamsUserCredential();
-    const scopeStr = "user.read";
-    const cacheKey = await credential.getAccessTokenCacheKey(scopeStr);
-=======
->>>>>>> 6d8bee19
     sinon
       .stub(PublicClientApplication.prototype, <any>"getAccountByUsername")
       .callsFake((): AccountInfo | null => {
@@ -349,7 +280,6 @@
         });
       });
 
-    loadDefaultConfig();
     const credential: any = new TeamsUserCredential();
     const scopeStr = "user.read";
 
@@ -375,11 +305,6 @@
         });
       });
 
-<<<<<<< HEAD
-    const credential: any = new TeamsUserCredential();
-    const scopeStr = "user.read";
-=======
->>>>>>> 6d8bee19
     sinon
       .stub(PublicClientApplication.prototype, <any>"getAccountByUsername")
       .callsFake((): AccountInfo | null => {
@@ -394,7 +319,6 @@
         });
       });
 
-    loadDefaultConfig();
     const credential: any = new TeamsUserCredential();
     const scopeStr = "user.read";
 
@@ -421,8 +345,6 @@
         });
       });
 
-<<<<<<< HEAD
-=======
     sinon
       .stub(PublicClientApplication.prototype, <any>"getAccountByUsername")
       .callsFake((): AccountInfo | null => {
@@ -437,8 +359,6 @@
         });
       });
 
-    loadDefaultConfig();
->>>>>>> 6d8bee19
     const credential: any = new TeamsUserCredential();
     const scopeStr = "user.read";
 
