--- conflicted
+++ resolved
@@ -2,11 +2,8 @@
   public static readonly VSCodeConfig = "vscode";
   public static readonly EmbeddedSurvey = "embeddedsurvey";
   public static readonly CustomizeTreeview = "customizetreeview";
-<<<<<<< HEAD
   public static readonly QuickStartInSidebar = "quickstartinsidebar";
-=======
   public static readonly RefineScaffoldTooltip = "refinescaffoldhint";
->>>>>>> bcc250b8
 }
 
 export class TreatmentVariableValue {
