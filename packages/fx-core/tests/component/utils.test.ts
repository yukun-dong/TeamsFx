--- conflicted
+++ resolved
@@ -14,9 +14,7 @@
 import { deployUtils } from "../../src/component/deployUtils";
 import { assert } from "chai";
 import { TestHelper } from "../plugins/resource/frontend/helper";
-<<<<<<< HEAD
 import { MyTokenCredential } from "../plugins/resource/bot/unit/utils";
-=======
 import {
   FindFunctionAppError,
   PackDirectoryExistenceError,
@@ -25,7 +23,6 @@
 import { setTools } from "../../src/core/globalVars";
 import { newEnvInfoV3 } from "../../src/core/environment";
 import fs from "fs-extra";
->>>>>>> 07c0421e
 describe("resetEnvInfoWhenSwitchM365", () => {
   const sandbox = sinon.createSandbox();
   const tools = new MockTools();
