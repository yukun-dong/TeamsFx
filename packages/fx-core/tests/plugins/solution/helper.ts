import {
  PluginContext,
  SolutionContext,
  ok,
  Platform,
  AzureAccountProvider,
  ConfigMap,
  SubscriptionInfo,
  Plugin,
  Result,
  FxError,
  Void,
  Inputs,
} from "@microsoft/teamsfx-api";
import path from "path";
import { environmentManager } from "../../../src/core/environment";
import { LocalCrypto } from "../../../src/core/crypto";
import { v4 as uuid } from "uuid";
import { ArmTemplateResult } from "../../../src/common/armInterface";
import sinon from "sinon";
<<<<<<< HEAD
import { botPluginV2, fehostPlugin, SOLUTION_CONFIG_NAME, TestFileContent } from "../../constants";
=======
import {
  fehostPlugin,
  identityPlugin,
  SOLUTION_CONFIG_NAME,
  TestFileContent,
} from "../../constants";
>>>>>>> e3859f74
import { MockedLogProvider, MockedTelemetryReporter, MockedUserInteraction } from "./util";
import { UserTokenCredentials } from "@azure/ms-rest-nodeauth";
import os from "os";
import * as cpUtils from "../../../src/common/cpUtils";
import { Context } from "@microsoft/teamsfx-api/build/v2";

export class TestHelper {
  static appName = "ut_app_name";
  static rootDir = path.join(__dirname, "ut");
  static resourceBaseName = "utappnamedefa000000";
  static resourceNameSuffix = "-ut";
  static resourceGroupName = "ut_rg";
  static subscriptionId = "11111111-2222-3333-4444-555555555555";
  static subscriptionName = "ut_subscription_name";
  static clientId = "ut_client_id";
  static clientSecret = "ut_client_secret";
  static domain = "ut_domain";
  static username = "ut_username";
  static password = "ut_password";
  static envName = "default";
  static envVariable = "ut_env_variable_value";

  static frontendhostingOutputValue = "frontend_hosting_output_value";
  static identityOutputValue = "identity_output_value";
  static simpleAuthOutputValue = "simple_auth_output_value";
  static armTemplateJson = `{"test_key": "test_value"}`;

  static mockSolutionContext(): SolutionContext {
    return {
      envInfo: {
        envName: TestHelper.envName,
        state: new Map<string, any>([
          [
            SOLUTION_CONFIG_NAME,
            new ConfigMap([
              ["resourceBaseName", TestHelper.resourceBaseName],
              ["resourceGroupName", TestHelper.resourceGroupName],
              ["resourceNameSuffix", TestHelper.resourceNameSuffix],
              ["subscriptionId", TestHelper.subscriptionId],
            ]),
          ],
        ]),
        config: environmentManager.newEnvConfigData(TestHelper.appName),
      },
      root: TestHelper.rootDir,
      cryptoProvider: new LocalCrypto("ut"),
      projectSettings: {
        appName: TestHelper.appName,
        projectId: uuid(),
        solutionSettings: {
          name: "",
          version: "",
        },
      },
      answers: { platform: Platform.VSCode },
      azureAccountProvider: Object as any & AzureAccountProvider,
      ui: new MockedUserInteraction(),
      logProvider: new MockedLogProvider(),
      telemetryReporter: new MockedTelemetryReporter(),
    };
  }

  static getMockedDeployCtx(mockedCtx: SolutionContext): any {
    return {
      resourceGroupName: "poll-deployment-rg",
      deploymentName: "poll-deployment",
      finished: false,
      deploymentStartTime: Date.now(),
      ctx: mockedCtx,
      client: undefined,
    };
  }

  static mockedFehostGenerateArmTemplates(mocker: sinon.SinonSandbox): sinon.SinonStub {
    return mocker
      .stub(fehostPlugin, "generateArmTemplates")
      .callsFake(async (ctx: PluginContext) => {
        const res: ArmTemplateResult = {
          Provision: {
            Orchestration:
              "Mocked frontend hosting provision orchestration content. Module path: '{{fx-resource-frontend-hosting.Provision.frontendHostingProvision.path}}'.",
            Modules: {
              frontendHostingProvision: TestFileContent.feHostProvisionModule,
            },
          },
          Reference: {
            frontendHostingOutputKey: TestFileContent.feHostReferenceValue,
          },
          Parameters: {
            FrontendParameter: TestFileContent.feHostParameterValue,
          },
        };
        return ok(res);
      });
  }

  static mockedFeHostUpdateArmTemplates(mocker: sinon.SinonSandbox): sinon.SinonStub {
    return mocker.stub(fehostPlugin, "updateArmTemplates").callsFake(async (ctx: PluginContext) => {
      return ok({});
    });
  }

  // static mockedSimpleAuthGenerateArmTemplates(mocker: sinon.SinonSandbox): sinon.SinonStub {
  //   return mocker
  //     .stub(simpleAuthPlugin, "generateArmTemplates")
  //     .callsFake(async (ctx: PluginContext) => {
  //       const res: ArmTemplateResult = {
  //         Provision: {
  //           Orchestration:
  //             "Mocked simple auth provision orchestration content. Module path: '{{fx-resource-simple-auth.Provision.simpleAuthProvision.path}}'.",
  //           Modules: {
  //             simpleAuthProvision: TestFileContent.simpleAuthProvisionModule,
  //           },
  //         },
  //         Configuration: {
  //           Orchestration:
  //             "Mocked simple auth configuration orchestration content. Module path: '{{fx-resource-simple-auth.Configuration.simpleAuthConfig.path}}'.",
  //           Modules: {
  //             simpleAuthConfig: TestFileContent.simpleAuthConfigurationModule,
  //           },
  //         },
  //         Reference: {
  //           simpleAuthOutputKey: TestFileContent.simpleAuthReferenceValue,
  //         },
  //         Parameters: {
  //           SimpleAuthParameter: TestFileContent.simpleAuthParameterValue,
  //         },
  //       };
  //       return ok(res);
  //     });
  // }

  // static mockedSimpleAuthUpdateArmTemplates(mocker: sinon.SinonSandbox): sinon.SinonStub {
  //   return mocker
  //     .stub(simpleAuthPlugin, "updateArmTemplates")
  //     .callsFake(async (ctx: PluginContext) => {
  //       const res: ArmTemplateResult = {
  //         Reference: {
  //           simpleAuthOutputKey2: TestFileContent.simpleAuthReferenceValue2,
  //         },
  //         Configuration: {
  //           Modules: {
  //             simpleAuthConfig: TestFileContent.simpleAuthUpdatedConfigurationModule,
  //           },
  //         },
  //       };
  //       return ok(res);
  //     });
  // }

  // static mockedIdentityGenerateArmTemplates(mocker: sinon.SinonSandbox): sinon.SinonStub {
  //   return mocker
  //     .stub(identityPlugin, "generateArmTemplates")
  //     .callsFake(async (ctx: PluginContext) => {
  //       console.log(`mocked identity generate arm templates`);

  //       const res: ArmTemplateResult = {
  //         Provision: {
  //           Orchestration:
  //             "Mocked identity provision orchestration content. Module path: '{{fx-resource-identity.Provision.identityProvision.path}}'.",
  //           Modules: {
  //             identityProvision: TestFileContent.identityProvisionModule,
  //           },
  //         },
  //         Reference: {
  //           identityOutputKey: TestFileContent.identityReferenceValue,
  //         },
  //         Parameters: {
  //           IdentityParameter: TestFileContent.identityParameterValue,
  //         },
  //       };
  //       return ok(res);
  //     });
  // }

  // static mockedIdentityUpdateArmTemplates(mocker: sinon.SinonSandbox): sinon.SinonStub {
  //   return mocker
  //     .stub(identityPlugin, "updateArmTemplates")
  //     .callsFake(async (ctx: PluginContext) => {
  //       return ok({});
  //     });
  // }

  static mockArmDeploymentDependencies(mockedCtx: SolutionContext, mocker: sinon.SinonSandbox) {
    mockedCtx.azureAccountProvider!.getAccountCredentialAsync = async function () {
      const azureToken = new UserTokenCredentials(
        TestHelper.clientId,
        TestHelper.domain,
        TestHelper.username,
        TestHelper.password
      );
      return azureToken;
    };
    mockedCtx.azureAccountProvider!.getSelectedSubscription = async function () {
      const subscriptionInfo = {
        subscriptionId: TestHelper.subscriptionId,
        subscriptionName: TestHelper.subscriptionName,
      } as SubscriptionInfo;
      return subscriptionInfo;
    };

    mocker.stub(cpUtils, "executeCommand").returns(
      new Promise((resolve) => {
        resolve(TestHelper.armTemplateJson);
      })
    );
  }

  static mockScaffoldThatAlwaysSucceed(plugin: Plugin) {
    plugin.preScaffold = async function (_ctx: PluginContext): Promise<Result<any, FxError>> {
      return ok(Void);
    };
    plugin.scaffold = async function (_ctx: PluginContext): Promise<Result<any, FxError>> {
      return ok(Void);
    };
    plugin.postScaffold = async function (_ctx: PluginContext): Promise<Result<any, FxError>> {
      return ok(Void);
    };
  }

  static getParameterFileContent(
    provisionParameters: Record<string, string>,
    customizedParameters?: Record<string, string>
  ): string {
    const params = Object.assign(
      { provisionParameters: { value: provisionParameters } },
      customizedParameters
    );
    const parameterObject = {
      $schema: "https://schema.management.azure.com/schemas/2019-04-01/deploymentParameters.json#",
      contentVersion: "1.0.0.0",
      parameters: params,
    };
    return JSON.stringify(parameterObject, undefined, 2).replace(/\r?\n/g, os.EOL);
  }
}<|MERGE_RESOLUTION|>--- conflicted
+++ resolved
@@ -10,7 +10,6 @@
   Result,
   FxError,
   Void,
-  Inputs,
 } from "@microsoft/teamsfx-api";
 import path from "path";
 import { environmentManager } from "../../../src/core/environment";
@@ -18,21 +17,11 @@
 import { v4 as uuid } from "uuid";
 import { ArmTemplateResult } from "../../../src/common/armInterface";
 import sinon from "sinon";
-<<<<<<< HEAD
-import { botPluginV2, fehostPlugin, SOLUTION_CONFIG_NAME, TestFileContent } from "../../constants";
-=======
-import {
-  fehostPlugin,
-  identityPlugin,
-  SOLUTION_CONFIG_NAME,
-  TestFileContent,
-} from "../../constants";
->>>>>>> e3859f74
+import { fehostPlugin, SOLUTION_CONFIG_NAME, TestFileContent } from "../../constants";
 import { MockedLogProvider, MockedTelemetryReporter, MockedUserInteraction } from "./util";
 import { UserTokenCredentials } from "@azure/ms-rest-nodeauth";
 import os from "os";
 import * as cpUtils from "../../../src/common/cpUtils";
-import { Context } from "@microsoft/teamsfx-api/build/v2";
 
 export class TestHelper {
   static appName = "ut_app_name";
