--- conflicted
+++ resolved
@@ -99,12 +99,9 @@
       return this._return(inputs);
     }
     async addFeature(inputs: Inputs): Promise<Result<any, FxError>> {
-<<<<<<< HEAD
-=======
       return this._return(inputs);
     }
     async executeUserTaskV2(func: Func, inputs: Inputs): Promise<Result<unknown, FxError>> {
->>>>>>> abe8a1a1
       return this._return(inputs);
     }
     async executeUserTaskV3(func: Func, inputs: Inputs): Promise<Result<unknown, FxError>> {
@@ -139,9 +136,6 @@
     ): Promise<Result<QTreeNode | undefined, FxError>> {
       return ok(node);
     }
-<<<<<<< HEAD
-
-=======
     async _getQuestionsForUserTaskV3(
       ctx: SolutionContext | v2.Context,
       solution: Solution | v2.SolutionPlugin,
@@ -151,7 +145,6 @@
     ): Promise<Result<QTreeNode | undefined, FxError>> {
       return ok(node);
     }
->>>>>>> abe8a1a1
     async _getQuestionsForAddFeature(
       inputs: v2.InputsWithProjectPath,
       solution: v3.ISolution,
@@ -254,15 +247,12 @@
     {
       const inputs: Inputs = { platform: Platform.VSCode };
       const res = await my.publishApplicationV3(inputs);
-<<<<<<< HEAD
-=======
       assert.isTrue(res.isOk() && res.value === true);
     }
     {
       const inputs: Inputs = { platform: Platform.VSCode };
       const func: Func = { method: "test", namespace: "" };
       const res = await my.executeUserTaskV3(func, inputs);
->>>>>>> abe8a1a1
       assert.isTrue(res.isOk() && res.value === true);
     }
   });
