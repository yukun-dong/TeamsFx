--- conflicted
+++ resolved
@@ -370,13 +370,10 @@
   ui?: UserInteraction,
   telemetryReporter?: TelemetryReporter
 ): Promise<boolean> {
-<<<<<<< HEAD
-=======
   if (!ui) {
     // no dialog, always continue
     return true;
   }
->>>>>>> a5069b06
   const res = await ui?.showMessage("info", message, true, Messages.learnMoreButtonText);
   const userSelected: string | undefined = res?.isOk() ? res.value : undefined;
 
