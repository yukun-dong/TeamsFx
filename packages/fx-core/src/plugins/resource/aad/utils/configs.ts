--- conflicted
+++ resolved
@@ -443,15 +443,7 @@
       );
     }
   }
-<<<<<<< HEAD
-  public async restoreConfigFromEnvInfo(
-    ctx: v2.Context,
-    inputs: v2.InputsWithProjectPath,
-    envInfo: v3.EnvInfoV3
-  ): Promise<void> {
-=======
   public restoreConfigFromEnvInfo(ctx: v2.Context, envInfo: v3.EnvInfoV3): void {
->>>>>>> feba89ef
     const solutionSettings = ctx.projectSetting.solutionSettings as v3.TeamsFxSolutionSettings;
     let frontendEndpoint = envInfo.state[BuiltInResourcePluginNames.aad]?.endpoint;
     if (!frontendEndpoint) {
