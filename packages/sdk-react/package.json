{
  "name": "@microsoft/teamsfx-react",
<<<<<<< HEAD
  "version": "1.0.6",
=======
  "version": "2.0.0",
>>>>>>> d14dc18e
  "description": "React helper functions for Microsoft TeamsFx",
  "main": "build/cjs/index.js",
  "module": "build/esm/index.js",
  "types": "build/cjs/index.d.ts",
  "sideEffects": false,
  "license": "MIT",
  "keywords": [
    "teamsfx",
    "react"
  ],
  "repository": "https://github.com/OfficeDev/TeamsFx",
  "author": "Microsoft Corporation",
  "files": [
    "build/**/*"
  ],
  "scripts": {
    "build": "rimraf build && npx tsc -p tsconfig.json && npx tsc -p tsconfig.es.json",
    "lint:staged": "lint-staged",
    "lint": "eslint \"src/**/*.ts\" \"test/**/*.ts\"",
    "test": "npm run test:unit",
    "test:unit": "jest --ci --reporters=jest-junit --reporters=default --coverage --coverageDirectory='coverage' --collectCoverageFrom='src/*.{ts,tsx,js}'",
    "format": "prettier --write \"src/**/*.ts\" \"test/**/*.ts\" \"*.{js,json}\"",
    "format-check": "prettier --list-different \"src/**/*.ts\" \"test/**/*.ts\" \"*.{js,json}\"",
    "check-sensitive": "npx eslint --plugin 'no-secrets' --cache --ignore-pattern 'package.json' --ignore-pattern 'package-lock.json'",
    "precommit": "npm run check-sensitive && lint-staged"
  },
  "devDependencies": {
    "@fluentui/react-northstar": "^0.62.0",
    "@istanbuljs/nyc-config-typescript": "^1.0.2",
    "@microsoft/microsoft-graph-client": "^3.0.1",
<<<<<<< HEAD
    "@microsoft/teams-js": "^1.9.0",
    "@microsoft/teamsfx": "^1.2.1",
=======
    "@microsoft/teams-js": "^2.0.0",
    "@microsoft/teamsfx": "^2.0.0",
    "@testing-library/react": "^12.1.1",
>>>>>>> d14dc18e
    "@testing-library/react-hooks": "^7.0.2",
    "@types/react": "^16.8.0",
    "@types/react-dom": "^16.8.0",
    "@types/jest": "^27.0.2",
    "@typescript-eslint/eslint-plugin": "^5.13.0",
    "@typescript-eslint/parser": "^5.13.0",
    "@types/enzyme": "^3.10.10",
    "mocha": "^10.0.0",
    "scheduler": "^0.20.2",
    "ts-jest": "^28.0.2",
    "eslint": "^8.15.0",
    "eslint-config-standard": "^17.0.0",
    "eslint-plugin-jest": "^26.1.0",
    "eslint-plugin-n": "^15.2.0",
    "eslint-plugin-promise": "^6.0.0",
    "eslint-plugin-react": "^7.26.0",
    "eslint-plugin-react-hooks": "^4.2.0",
    "eslint-plugin-import": "^2.25.4",
    "eslint-plugin-no-secrets": "^0.8.9",
    "eslint-plugin-prettier": "^4.0.0",
    "jest": "^28.1.0",
    "jest-environment-jsdom": "^28.1.0",
    "jest-junit": "^13.0.0",
    "jwt-decode": "^3.1.2",
    "isomorphic-fetch": "^3.0.0",
    "lint-staged": "^12.3.4",
    "typescript": "latest",
    "nyc": "^15.1.0",
    "prettier": "^2.5.1",
    "react": "^16.9.0",
    "react-dom": "^16.9.0",
    "react-test-renderer": "^16.9.0",
    "rimraf": "^3.0.2"
  },
  "peerDependencies": {
    "@fluentui/react-northstar": "^0.62.0",
    "@microsoft/microsoft-graph-client": "^3.0.1",
    "@microsoft/teamsfx": "^2.0.0",
    "@microsoft/teams-js": "^2.0.0",
    "react": "^16.8.6",
    "react-dom": "^16.8.6"
  },
  "publishConfig": {
    "access": "public"
  },
  "lint-staged": {
    "*.{js,jsx,css,ts,tsx}": [
      "npx eslint --cache --fix --quiet"
    ]
  }
}<|MERGE_RESOLUTION|>--- conflicted
+++ resolved
@@ -1,10 +1,6 @@
 {
   "name": "@microsoft/teamsfx-react",
-<<<<<<< HEAD
-  "version": "1.0.6",
-=======
   "version": "2.0.0",
->>>>>>> d14dc18e
   "description": "React helper functions for Microsoft TeamsFx",
   "main": "build/cjs/index.js",
   "module": "build/esm/index.js",
@@ -35,14 +31,9 @@
     "@fluentui/react-northstar": "^0.62.0",
     "@istanbuljs/nyc-config-typescript": "^1.0.2",
     "@microsoft/microsoft-graph-client": "^3.0.1",
-<<<<<<< HEAD
-    "@microsoft/teams-js": "^1.9.0",
-    "@microsoft/teamsfx": "^1.2.1",
-=======
     "@microsoft/teams-js": "^2.0.0",
     "@microsoft/teamsfx": "^2.0.0",
     "@testing-library/react": "^12.1.1",
->>>>>>> d14dc18e
     "@testing-library/react-hooks": "^7.0.2",
     "@types/react": "^16.8.0",
     "@types/react-dom": "^16.8.0",
